/***************************************************************************
 *   Copyright (C) 2008, 2009, 2010, 2011, 2012, 2013, 2014                *
 *   by Terraneo Federico                                                  *
 *                                                                         *
 *   This program is free software; you can redistribute it and/or modify  *
 *   it under the terms of the GNU General Public License as published by  *
 *   the Free Software Foundation; either version 2 of the License, or     *
 *   (at your option) any later version.                                   *
 *                                                                         *
 *   This program is distributed in the hope that it will be useful,       *
 *   but WITHOUT ANY WARRANTY; without even the implied warranty of        *
 *   MERCHANTABILITY or FITNESS FOR A PARTICULAR PURPOSE.  See the         *
 *   GNU General Public License for more details.                          *
 *                                                                         *
 *   As a special exception, if other files instantiate templates or use   *
 *   macros or inline functions from this file, or you compile this file   *
 *   and link it with other works to produce a work based on this file,    *
 *   this file does not by itself cause the resulting work to be covered   *
 *   by the GNU General Public License. However the source code for this   *
 *   file must still be made available in accordance with the GNU General  *
 *   Public License. This exception does not invalidate any other reasons  *
 *   why a work based on this file might be covered by the GNU General     *
 *   Public License.                                                       *
 *                                                                         *
 *   You should have received a copy of the GNU General Public License     *
 *   along with this program; if not, see <http://www.gnu.org/licenses/>   *
 ***************************************************************************/ 
 //Miosix kernel

#ifndef SYNC_H
#define SYNC_H

#include "kernel.h"
#include <vector>

namespace miosix {

/**
 * \addtogroup Sync
 * \{
 */

/**
 * Fast mutex without support for priority inheritance
 */
class FastMutex
{
public:
    /**
     * Mutex options, passed to the constructor to set additional options.<br>
     * The DEFAULT option indicates the default Mutex type.
     */
    enum Options
    {
        DEFAULT,    ///< Default mutex
        RECURSIVE   ///< Mutex is recursive
    };

    /**
     * Constructor, initializes the mutex.
     */
    FastMutex(Options opt=DEFAULT)
    {
        if(opt==RECURSIVE)
        {
            pthread_mutexattr_t temp;
            pthread_mutexattr_init(&temp);
            pthread_mutexattr_settype(&temp,PTHREAD_MUTEX_RECURSIVE);
            pthread_mutex_init(&impl,&temp);
            pthread_mutexattr_destroy(&temp);
        } else pthread_mutex_init(&impl,NULL);
    }

    /**
     * Locks the critical section. If the critical section is already locked,
     * the thread will be queued in a wait list.
     */
    void lock()
    {
        pthread_mutex_lock(&impl);
    }

    /**
     * Acquires the lock only if the critical section is not already locked by
     * other threads. Attempting to lock again a recursive mutex will fail, and
     * the mutex' lock count will not be incremented.
     * \return true if the lock was acquired
     */
    bool tryLock()
    {
        return pthread_mutex_trylock(&impl)==0;
    }

    /**
     * Unlocks the critical section.
     */
    void unlock()
    {
        pthread_mutex_unlock(&impl);
    }

    /**
     * \internal
     * \return the FastMutex implementation defined mutex type
     */
    pthread_mutex_t *get()
    {
        return &impl;
    }

    /**
     * Destructor
     */
    ~FastMutex()
    {
        pthread_mutex_destroy(&impl);
    }

private:
    FastMutex(const FastMutex&);
    FastMutex& operator= (const FastMutex&);

    pthread_mutex_t impl;
};

//Forward declaration
class ConditionVariable;

/**
 * A mutex class with support for priority inheritance. If a thread tries to
 * enter a critical section which is not free, it will be put to sleep and
 * added to a queue of sleeping threads, ordered by priority. The thread that
 * is into the critical section inherits the highest priority among the threads
 * that are waiting if it is higher than its original priority.<br>
 * This mutex is meant to be a static or global class. Dynamically creating a
 * mutex with new or on the stack must be done with care, to avoid deleting a
 * locked mutex, and to avoid situations where a thread tries to lock a
 * deleted mutex.<br>
 */
class Mutex
{
public:
    /**
     * Mutex options, passed to the constructor to set additional options.<br>
     * The DEFAULT option indicates the default Mutex type.
     */
    enum Options
    {
        DEFAULT,    ///< Default mutex
        RECURSIVE   ///< Mutex is recursive
    };

    /**
     * Constructor, initializes the mutex.
     */
    Mutex(Options opt=DEFAULT);

    /**
     * Locks the critical section. If the critical section is already locked,
     * the thread will be queued in a wait list.
     */
    void lock()
    {
        PauseKernelLock dLock;
        PKlock(dLock);
    }
	
    /**
     * Acquires the lock only if the critical section is not already locked by
     * other threads. Attempting to lock again a recursive mutex will fail, and
     * the mutex' lock count will not be incremented.
     * \return true if the lock was acquired
     */
    bool tryLock()
    {
        PauseKernelLock dLock;
        return PKtryLock(dLock);
    }
    
    /**
     * Unlocks the critical section.
     */
    void unlock()
    {
        bool hppw;
        {
            PauseKernelLock dLock;
            hppw=PKunlock(dLock);
        }
        #ifdef SCHED_TYPE_EDF
        if(hppw) Thread::yield();//The other thread might have a closer deadline
        #endif //SCHED_TYPE_EDF
    }
	
private:
    //Unwanted methods
    Mutex(const Mutex& s);///< No public copy constructor
    Mutex& operator = (const Mutex& s);///< No publc operator =
    //Uses default destructor

    /**
     * Lock mutex, can be called only with kernel paused one level deep
     * (pauseKernel calls can be nested). If another thread holds the mutex,
     * this call will restart the kernel and wait (that's why the kernel must
     * be paused one level deep).<br>
     * \param dLock the PauseKernelLock instance that paused the kernel.
     */
    void PKlock(PauseKernelLock& dLock);
    
    /**
     * Lock mutex to a given depth, can be called only with kernel paused one
     * level deep (pauseKernel calls can be nested). If another thread holds the
     * mutex, this call will restart the kernel and wait (that's why the kernel
     * must be paused one level deep).<br>
     * If the mutex is not recursive the mutex is locked only one level deep
     * regardless of the depth value.
     * \param dLock the PauseKernelLock instance that paused the kernel.
     * \param depth recursive depth at which the mutex will be locked. Zero
     * means the mutex is locked one level deep (as if lock() was called once),
     * one means two levels deep, etc. 
     */
    void PKlockToDepth(PauseKernelLock& dLock, unsigned int depth);

    /**
     * Acquires the lock only if the critical section is not already locked by
     * other threads. Attempting to lock again a recursive mutex will fail, and
     * the mutex' lock count will not be incremented.<br>
     * Can be called only with kernel paused one level deep.
     * (pauseKernel calls can be nested).
     * \param dLock the PauseKernelLock instance that paused the kernel.
     * \return true if the lock was acquired
     */
    bool PKtryLock(PauseKernelLock& dLock);

    /**
     * Unlock mutex, can be called only with kernel paused one level deep
     * (pauseKernel calls can be nested).<br>
     * \param dLock the PauseKernelLock instance that paused the kernel.
     * \return true if a higher priority thread was woken
     */
    bool PKunlock(PauseKernelLock& dLock);
    
    /**
     * Unlock mutex all levels of a recursive mutex, can be called only with
     * kernel paused one level deep (pauseKernel calls can be nested).<br>
     * \param dLock the PauseKernelLock instance that paused the kernel.
     * \return the mutex recursive depth (how many times it was locked by the
     * owner). Zero means the mutex is locked one level deep (lock() was called
     * once), one means two levels deep, etc. 
     */
    unsigned int PKunlockAllDepthLevels(PauseKernelLock& dLock);

    /// Thread currently inside critical section, if NULL the critical section
    /// is free
    Thread *owner;

    /// If this mutex is locked, it is added to a list of mutexes held by the
    /// thread that owns this mutex. This field is necessary to make the list.
    Mutex *next;

    /// Waiting thread are stored in this min-heap, sorted by priority
    std::vector<Thread *> waiting;

    /// Used to hold nesting depth for recursive mutexes, -1 if not recursive
    int recursiveDepth;

    //Friends
    friend class ConditionVariable;
    friend class Thread;
};

/**
 * Very simple RAII style class to lock a mutex in an exception-safe way.
 * Mutex is acquired by the constructor and released by the destructor.
 */
template<typename T>
class Lock
{
public:
    /**
     * Constructor: locks the mutex
     * \param m mutex to lock
     */
    explicit Lock(T& m): mutex(m)
    {
        mutex.lock();
    }

    /**
     * Destructor: unlocks the mutex
     */
    ~Lock()
    {
        mutex.unlock();
    }

    /**
     * \return the locked mutex
     */
    T& get()
    {
        return mutex;
    }

private:
    //Unwanted methods
    Lock(const Lock& l);///< No public copy constructor
    Lock& operator = (const Lock& l);///< No publc operator =

    T& mutex;///< Reference to locked mutex
};

/**
 * This class allows to temporarily re unlock a mutex in a scope where
 * it is locked <br>
 * Example:
 * \code
 * Mutex m;
 *
 * //Mutex unlocked
 * {
 *     Lock<Mutex> dLock(m);
 *
 *     //Now mutex locked
 *
 *     {
 *         Unlock<Mutex> eLock(dLock);
 *
 *         //Now mutex back unlocked
 *     }
 *
 *     //Now mutex again locked
 * }
 * //Finally mutex unlocked
 * \endcode
 */
template<typename T>
class Unlock
{
public:
    /**
     * Constructor, unlock mutex.
     * \param l the Lock that locked the mutex.
     */
    explicit Unlock(Lock<T>& l): mutex(l.get())
    {
        mutex.unlock();
    }

    /**
     * Constructor, unlock mutex.
     * \param m a locked mutex.
     */
    Unlock(T& m): mutex(m)
    {
        mutex.unlock();
    }

    /**
     * Destructor.
     * Disable back interrupts.
     */
    ~Unlock()
    {
        mutex.lock();
    }

    /**
     * \return the unlocked mutex
     */
    T& get()
    {
        return mutex;
    }

private:
    //Unwanted methods
    Unlock(const Unlock& l);
    Unlock& operator= (const Unlock& l);

    T& mutex;///< Reference to locked mutex
};

/**
 * A condition variable class for thread synchronization, available from
 * Miosix 1.53.<br>
 * One or more threads can wait on the condition variable, and the signal()
 * and broadcast() allow to wake ne or all the waiting threads.<br>
 * This class is meant to be a static or global class. Dynamically creating a
 * ConditionVariable with new or on the stack must be done with care, to avoid
 * deleting a ConditionVariable while some threads are waiting, and to avoid
 * situations where a thread tries to wait on a deleted ConditionVariable.<br>
 */
class ConditionVariable
{
public:
    /**
     * Constructor, initializes the ConditionVariable.
     */
    ConditionVariable();

    /**
     * Unlock the mutex and wait.
     * If more threads call wait() they must do so specifying the same mutex,
     * otherwise the behaviour is undefined.
     * \param l A Lock instance that locked a Mutex
     */
    template<typename T>
    void wait(Lock<T>& l)
    {
        wait(l.get());
    }

    /**
     * Unlock the Mutex and wait.
     * If more threads call wait() they must do so specifying the same mutex,
     * otherwise the behaviour is undefined.
     * \param m a locked Mutex
     */
    void wait(Mutex& m);

    /**
     * Unlock the FastMutex and wait.
     * If more threads call wait() they must do so specifying the same mutex,
     * otherwise the behaviour is undefined.
     * \param m a locked Mutex
     */
    void wait(FastMutex& m);

    /**
     * Wakeup one waiting thread.
     * Currently implemented policy is fifo.
     */
    void signal();

    /**
     * Wakeup all waiting threads.
     */
    void broadcast();

private:
    //Unwanted methods
    ConditionVariable(const ConditionVariable& );
    ConditionVariable& operator= (const ConditionVariable& );

    /**
     * \internal
     * \struct WaitingData
     * This struct is used to make a list of waiting threads.
     */
    struct WaitingData
    {
        Thread *p;///<\internal Thread that is waiting
        WaitingData *next;///<\internal Next thread in the list
    };

    WaitingData *first;///<Pointer to first element of waiting fifo
    WaitingData *last;///<Pointer to last element of waiting fifo
};

/**
 * A timer that can be used to measure time intervals.<br>Its resolution equals
 * the kernel tick.<br>Maximum interval is 2^31-1 ticks.
 */
class Timer
{
public:
    /**
     * Constructor. Timer is initialized in stopped status.
     */
    Timer();

    /**
     * Start the timer
     */
    void start();

    /**
     * Stop the timer. After stop, Timer can be started and stopped again to
     * count non-contiguous timer intervals.
     */
    void stop();

    /**
     * \return true if timer is running
     */
    bool isRunning() const;

    /**
     * get the interval, in kernel ticks.
     * \return the number of tick between start and stop. Returns -1 if the
     * timer was never started, if interval is called after start but before
     * stop, or if it overflowed.
     *
     * To read the vaue of a timer without stopping it, you can use its copy
     * constructor to create another timer, and stop it while the first timer
     * keeps running.
     */
    int interval() const;

    /**
     * Clear the timer and set it to not running state.
     */
    void clear();

    //Using default copy constructor, operator = and destructor
private:
    //Timer data
    bool first;///< True if start has never been called
    bool running;///< True if timer is running
    long long start_tick;///< The kernel tick when start was called.
    long long tick_count;///< The tick count
};

/**
<<<<<<< HEAD
 * A queue, used to transfer data between TWO threads, or between ONE thread
 * and an IRQ.<br>
 * If you need to tranfer data between more than two threads, you need to
 * use mutexes to ensure that only one thread at a time calls get, and only one
 * thread at a time calls put.<br>
 * This queue is meant to be a static or global class. Dynamically creating a
 * queue with new or on the stack must be done with care, to avoid deleting a
 * queue with a waiting thread, and to avoid situations where a thread tries to
 * access a deleted queue.
 * \tparam T the type of elements in the queue
 * \tparam len the length of the Queue. Value 0 is forbidden
 */
template <typename T, unsigned int len>
class Queue
{
public:
    /**
     * Constructor, create a new empty queue.
     */
    Queue() : waiting(0), num_elem(0), put_pos(0), get_pos(0) {}

    ///Size of the queue
    static const unsigned int queueSize=len;

    /**
     * \return true if the queue is empty
     */
    bool isEmpty() const { return num_elem==0; }

    /**
     * \return true if the queue is full
     */
    bool isFull() const { return num_elem==len; }
	
    /**
     * If a queue is empty, waits until the queue is not empty.
     */
    void waitUntilNotEmpty()
    {
        FastInterruptDisableLock dLock;
        IRQwakeWaitingThread();
        while((put_pos==get_pos)&&(num_elem==0))//while queue empty
        {
            waiting=Thread::IRQgetCurrentThread();
            Thread::IRQwait();
            {
                FastInterruptEnableLock eLock(dLock);
                Thread::yield();
            }
            IRQwakeWaitingThread();
        }
    }
	
    /**
     * If a queue is full, waits until the queue is not full
     */
    void waitUntilNotFull()
    {
        FastInterruptDisableLock dLock;
        IRQwakeWaitingThread();
        while((put_pos==get_pos)&&(num_elem!=0))//while queue full
        {
            waiting=Thread::IRQgetCurrentThread();
            Thread::IRQwait();
            {
                FastInterruptEnableLock eLock(dLock);
                Thread::yield();
            }
            IRQwakeWaitingThread();
        }
    }

    /**
     * Get an element from the queue. If the queue is empty, then sleep until
     * an element becomes available.
     * \param elem an element from the queue
     */
    void get(T& elem)
    {
        FastInterruptDisableLock dLock;
        IRQwakeWaitingThread();
        while((put_pos==get_pos)&&(num_elem==0))//while queue empty
        {
            waiting=Thread::IRQgetCurrentThread();
            Thread::IRQwait();
            {
                FastInterruptEnableLock eLock(dLock);
                Thread::yield();
            }
            IRQwakeWaitingThread();
        }
        num_elem--;
        elem=buffer[get_pos];
        if(++get_pos==len) get_pos=0;
    }

    /**
     * Put an element to the queue. If the queue is full, then sleep until a
     * place becomes available.
     * \param elem element to add to the queue
     */
    void put(T elem)
    {
        FastInterruptDisableLock dLock;
        IRQwakeWaitingThread();
        while((put_pos==get_pos)&&(num_elem!=0))//while queue full
        {
            waiting=Thread::IRQgetCurrentThread();
            Thread::IRQwait();
            {
                FastInterruptEnableLock eLock(dLock);
                Thread::yield();
            }
            IRQwakeWaitingThread();
        }
        num_elem++;
        buffer[put_pos]=elem;
        if(++put_pos==len) put_pos=0;
    }

    /**
     * Get an element from the queue, only if the queue is not empty.<br>
     * Can ONLY be used inside an IRQ, or when interrupts are disabled.
     * \param elem an element from the queue. The element is valid only if the
     * return value is true
     * \return true if the queue was not empty
     */
    bool IRQget(T& elem)
    {
        IRQwakeWaitingThread();
        if((put_pos==get_pos)&&(num_elem==0))//If queue empty
        {
            return false;
        }
        num_elem--;
        elem=buffer[get_pos];
        if(++get_pos==len) get_pos=0;
        return true;
    }

    /**
     * Get an element from the queue, only if the queue is not empty.<br>
     * Can ONLY be used inside an IRQ, or when interrupts are disabled.
     * \param elem an element from the queue. The element is valid only if the
     * return value is true
     * \param hppw is not modified if no thread is woken or if the woken thread
     * has a lower or equal priority than the currently running thread, else is
     * set to true
     * \return true if the queue was not empty
     */
    bool IRQget(T& elem, bool& hppw)
    {
        if(waiting && (waiting->IRQgetPriority() >
                Thread::IRQgetCurrentThread()->IRQgetPriority())) hppw=true;
        IRQwakeWaitingThread();
        if((put_pos==get_pos)&&(num_elem==0))//If queue empty
        {
            return false;
        }
        num_elem--;
        elem=buffer[get_pos];
        if(++get_pos==len) get_pos=0;
        return true;
    }

    /**
     * Put an element to the queue, only if th queue is not full.<br>
     * Can ONLY be used inside an IRQ, or when interrupts are disabled.
     * \param elem element to add. The element has been added only if the
     * return value is true
     * \return true if the queue was not full.
     */
    bool IRQput(T elem)
    {
        IRQwakeWaitingThread();
        if((put_pos==get_pos)&&(num_elem!=0))//If queue full
        {
            return false;
        }
        num_elem++;
        buffer[put_pos]=elem;
        if(++put_pos==len) put_pos=0;
        return true;
    }

    /**
     * Put an element to the queue, only if th queue is not full.<br>
     * Can ONLY be used inside an IRQ, or when interrupts are disabled.
     * \param elem element to add. The element has been added only if the
     * return value is true
     * \param hppw is not modified if no thread is woken or if the woken thread
     * has a lower or equal priority than the currently running thread, else is
     * set to true
     * \return true if the queue was not full.
     */
    bool IRQput(T elem, bool& hppw)
    {
        if(waiting && (waiting->IRQgetPriority() >
                Thread::IRQgetCurrentThread()->IRQgetPriority())) hppw=true;
        IRQwakeWaitingThread();
        if((put_pos==get_pos)&&(num_elem!=0))//If queue full
        {
            return false;
        }
        num_elem++;
        buffer[put_pos]=elem;
        if(++put_pos==len) put_pos=0;
        return true;
    }

    /**
     * Clear all items in the queue.<br>
     * Cannot be used inside an IRQ
     */
    void reset()
    {
        FastInterruptDisableLock lock;
        IRQwakeWaitingThread();
        put_pos=get_pos=num_elem=0;
    }
    
    /**
     * Same as reset(), but to be used only inside IRQs or when interrupts are
     * disabled.
     */
    void IRQreset()
    {
        IRQwakeWaitingThread();
        put_pos=get_pos=num_elem=0;
    }
	
private:
    //Unwanted methods
    Queue(const Queue& s);///< No public copy constructor
    Queue& operator = (const Queue& s);///< No publc operator =

    /**
     * Wake an eventual waiting thread.
     * Must be called when interrupts are disabled
     */
    void IRQwakeWaitingThread()
    {
        if(waiting!=NULL)
        {
            waiting->IRQwakeup();//Wakeup eventual waiting thread
            waiting=NULL;
        }
    }

    //Queue data
    T buffer[len];///< queued elements are put here. Used as a ring buffer
    Thread *waiting;///< If not null holds the thread waiting
    volatile unsigned int num_elem;///< nuber of elements in the queue
    volatile unsigned int put_pos;///< index of buffer where to get next element
    volatile unsigned int get_pos; ///< index of buffer where to put next element
};

//This partial specialization is meant to to produce compiler errors in case an
//attempt is made to instantiate a Queue with zero size, as it is forbidden
template<typename T> class Queue<T,0> {};

/**
=======
>>>>>>> 06f82437
 * \}
 */

}; //namespace miosix

#endif //SYNC_H<|MERGE_RESOLUTION|>--- conflicted
+++ resolved
@@ -513,271 +513,6 @@
 };
 
 /**
-<<<<<<< HEAD
- * A queue, used to transfer data between TWO threads, or between ONE thread
- * and an IRQ.<br>
- * If you need to tranfer data between more than two threads, you need to
- * use mutexes to ensure that only one thread at a time calls get, and only one
- * thread at a time calls put.<br>
- * This queue is meant to be a static or global class. Dynamically creating a
- * queue with new or on the stack must be done with care, to avoid deleting a
- * queue with a waiting thread, and to avoid situations where a thread tries to
- * access a deleted queue.
- * \tparam T the type of elements in the queue
- * \tparam len the length of the Queue. Value 0 is forbidden
- */
-template <typename T, unsigned int len>
-class Queue
-{
-public:
-    /**
-     * Constructor, create a new empty queue.
-     */
-    Queue() : waiting(0), num_elem(0), put_pos(0), get_pos(0) {}
-
-    ///Size of the queue
-    static const unsigned int queueSize=len;
-
-    /**
-     * \return true if the queue is empty
-     */
-    bool isEmpty() const { return num_elem==0; }
-
-    /**
-     * \return true if the queue is full
-     */
-    bool isFull() const { return num_elem==len; }
-	
-    /**
-     * If a queue is empty, waits until the queue is not empty.
-     */
-    void waitUntilNotEmpty()
-    {
-        FastInterruptDisableLock dLock;
-        IRQwakeWaitingThread();
-        while((put_pos==get_pos)&&(num_elem==0))//while queue empty
-        {
-            waiting=Thread::IRQgetCurrentThread();
-            Thread::IRQwait();
-            {
-                FastInterruptEnableLock eLock(dLock);
-                Thread::yield();
-            }
-            IRQwakeWaitingThread();
-        }
-    }
-	
-    /**
-     * If a queue is full, waits until the queue is not full
-     */
-    void waitUntilNotFull()
-    {
-        FastInterruptDisableLock dLock;
-        IRQwakeWaitingThread();
-        while((put_pos==get_pos)&&(num_elem!=0))//while queue full
-        {
-            waiting=Thread::IRQgetCurrentThread();
-            Thread::IRQwait();
-            {
-                FastInterruptEnableLock eLock(dLock);
-                Thread::yield();
-            }
-            IRQwakeWaitingThread();
-        }
-    }
-
-    /**
-     * Get an element from the queue. If the queue is empty, then sleep until
-     * an element becomes available.
-     * \param elem an element from the queue
-     */
-    void get(T& elem)
-    {
-        FastInterruptDisableLock dLock;
-        IRQwakeWaitingThread();
-        while((put_pos==get_pos)&&(num_elem==0))//while queue empty
-        {
-            waiting=Thread::IRQgetCurrentThread();
-            Thread::IRQwait();
-            {
-                FastInterruptEnableLock eLock(dLock);
-                Thread::yield();
-            }
-            IRQwakeWaitingThread();
-        }
-        num_elem--;
-        elem=buffer[get_pos];
-        if(++get_pos==len) get_pos=0;
-    }
-
-    /**
-     * Put an element to the queue. If the queue is full, then sleep until a
-     * place becomes available.
-     * \param elem element to add to the queue
-     */
-    void put(T elem)
-    {
-        FastInterruptDisableLock dLock;
-        IRQwakeWaitingThread();
-        while((put_pos==get_pos)&&(num_elem!=0))//while queue full
-        {
-            waiting=Thread::IRQgetCurrentThread();
-            Thread::IRQwait();
-            {
-                FastInterruptEnableLock eLock(dLock);
-                Thread::yield();
-            }
-            IRQwakeWaitingThread();
-        }
-        num_elem++;
-        buffer[put_pos]=elem;
-        if(++put_pos==len) put_pos=0;
-    }
-
-    /**
-     * Get an element from the queue, only if the queue is not empty.<br>
-     * Can ONLY be used inside an IRQ, or when interrupts are disabled.
-     * \param elem an element from the queue. The element is valid only if the
-     * return value is true
-     * \return true if the queue was not empty
-     */
-    bool IRQget(T& elem)
-    {
-        IRQwakeWaitingThread();
-        if((put_pos==get_pos)&&(num_elem==0))//If queue empty
-        {
-            return false;
-        }
-        num_elem--;
-        elem=buffer[get_pos];
-        if(++get_pos==len) get_pos=0;
-        return true;
-    }
-
-    /**
-     * Get an element from the queue, only if the queue is not empty.<br>
-     * Can ONLY be used inside an IRQ, or when interrupts are disabled.
-     * \param elem an element from the queue. The element is valid only if the
-     * return value is true
-     * \param hppw is not modified if no thread is woken or if the woken thread
-     * has a lower or equal priority than the currently running thread, else is
-     * set to true
-     * \return true if the queue was not empty
-     */
-    bool IRQget(T& elem, bool& hppw)
-    {
-        if(waiting && (waiting->IRQgetPriority() >
-                Thread::IRQgetCurrentThread()->IRQgetPriority())) hppw=true;
-        IRQwakeWaitingThread();
-        if((put_pos==get_pos)&&(num_elem==0))//If queue empty
-        {
-            return false;
-        }
-        num_elem--;
-        elem=buffer[get_pos];
-        if(++get_pos==len) get_pos=0;
-        return true;
-    }
-
-    /**
-     * Put an element to the queue, only if th queue is not full.<br>
-     * Can ONLY be used inside an IRQ, or when interrupts are disabled.
-     * \param elem element to add. The element has been added only if the
-     * return value is true
-     * \return true if the queue was not full.
-     */
-    bool IRQput(T elem)
-    {
-        IRQwakeWaitingThread();
-        if((put_pos==get_pos)&&(num_elem!=0))//If queue full
-        {
-            return false;
-        }
-        num_elem++;
-        buffer[put_pos]=elem;
-        if(++put_pos==len) put_pos=0;
-        return true;
-    }
-
-    /**
-     * Put an element to the queue, only if th queue is not full.<br>
-     * Can ONLY be used inside an IRQ, or when interrupts are disabled.
-     * \param elem element to add. The element has been added only if the
-     * return value is true
-     * \param hppw is not modified if no thread is woken or if the woken thread
-     * has a lower or equal priority than the currently running thread, else is
-     * set to true
-     * \return true if the queue was not full.
-     */
-    bool IRQput(T elem, bool& hppw)
-    {
-        if(waiting && (waiting->IRQgetPriority() >
-                Thread::IRQgetCurrentThread()->IRQgetPriority())) hppw=true;
-        IRQwakeWaitingThread();
-        if((put_pos==get_pos)&&(num_elem!=0))//If queue full
-        {
-            return false;
-        }
-        num_elem++;
-        buffer[put_pos]=elem;
-        if(++put_pos==len) put_pos=0;
-        return true;
-    }
-
-    /**
-     * Clear all items in the queue.<br>
-     * Cannot be used inside an IRQ
-     */
-    void reset()
-    {
-        FastInterruptDisableLock lock;
-        IRQwakeWaitingThread();
-        put_pos=get_pos=num_elem=0;
-    }
-    
-    /**
-     * Same as reset(), but to be used only inside IRQs or when interrupts are
-     * disabled.
-     */
-    void IRQreset()
-    {
-        IRQwakeWaitingThread();
-        put_pos=get_pos=num_elem=0;
-    }
-	
-private:
-    //Unwanted methods
-    Queue(const Queue& s);///< No public copy constructor
-    Queue& operator = (const Queue& s);///< No publc operator =
-
-    /**
-     * Wake an eventual waiting thread.
-     * Must be called when interrupts are disabled
-     */
-    void IRQwakeWaitingThread()
-    {
-        if(waiting!=NULL)
-        {
-            waiting->IRQwakeup();//Wakeup eventual waiting thread
-            waiting=NULL;
-        }
-    }
-
-    //Queue data
-    T buffer[len];///< queued elements are put here. Used as a ring buffer
-    Thread *waiting;///< If not null holds the thread waiting
-    volatile unsigned int num_elem;///< nuber of elements in the queue
-    volatile unsigned int put_pos;///< index of buffer where to get next element
-    volatile unsigned int get_pos; ///< index of buffer where to put next element
-};
-
-//This partial specialization is meant to to produce compiler errors in case an
-//attempt is made to instantiate a Queue with zero size, as it is forbidden
-template<typename T> class Queue<T,0> {};
-
-/**
-=======
->>>>>>> 06f82437
  * \}
  */
 
