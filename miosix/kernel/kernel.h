/***************************************************************************
<<<<<<< HEAD
 *   Copyright (C) 2008, 2009, 2010, 2011, 2012, 2013 by Terraneo Federico *
=======
 *   Copyright (C) 2008, 2009, 2010, 2011, 2012 by Terraneo Federico       *
>>>>>>> 97344e2a
 *                                                                         *
 *   This program is free software; you can redistribute it and/or modify  *
 *   it under the terms of the GNU General Public License as published by  *
 *   the Free Software Foundation; either version 2 of the License, or     *
 *   (at your option) any later version.                                   *
 *                                                                         *
 *   This program is distributed in the hope that it will be useful,       *
 *   but WITHOUT ANY WARRANTY; without even the implied warranty of        *
 *   MERCHANTABILITY or FITNESS FOR A PARTICULAR PURPOSE.  See the         *
 *   GNU General Public License for more details.                          *
 *                                                                         *
 *   As a special exception, if other files instantiate templates or use   *
 *   macros or inline functions from this file, or you compile this file   *
 *   and link it with other works to produce a work based on this file,    *
 *   this file does not by itself cause the resulting work to be covered   *
 *   by the GNU General Public License. However the source code for this   *
 *   file must still be made available in accordance with the GNU General  *
 *   Public License. This exception does not invalidate any other reasons  *
 *   why a work based on this file might be covered by the GNU General     *
 *   Public License.                                                       *
 *                                                                         *
 *   You should have received a copy of the GNU General Public License     *
 *   along with this program; if not, see <http://www.gnu.org/licenses/>   *
 ***************************************************************************/ 
 //Miosix kernel

#ifndef KERNEL_H
#define KERNEL_H

//Include settings.
#include "config/miosix_settings.h"
#include "interfaces/portability.h"
#include "kernel/scheduler/sched_types.h"
#include "stdlib_integration/libc_integration.h"
#include "stdlib_integration/libstdcpp_integration.h"
#include <cstdlib>
#include <new>
#include <functional>

// some pthread functions are friends of Thread
#include <pthread.h>

/**
 * \namespace miosix
 * All user available kernel functions, classes are inside this namespace.
 */
namespace miosix {
    
/**
 * \addtogroup Kernel
 * \{
 */

/**
 * Disable interrupts, if interrupts were enable prior to calling this function.
 * 
 * Please note that starting from Miosix 1.51 disableInterrupts() and
 * enableInterrupts() can be nested. You can therefore call disableInterrupts()
 * multiple times as long as each call is matched by a call to
 * enableInterrupts().<br>
 * This replaced disable_and_save_interrupts() and restore_interrupts()
 *
 * disableInterrupts() cannot be called within an interrupt routine, but can be
 * called before the kernel is started (and does nothing in this case)
 */
void disableInterrupts();

/**
 * Enable interrupts.<br>
 * Please note that starting from Miosix 1.51 disableInterrupts() and
 * enableInterrupts() can be nested. You can therefore call disableInterrupts()
 * multiple times as long as each call is matched by a call to
 * enableInterrupts().<br>
 * This replaced disable_and_save_interrupts() and restore_interrupts()
 *
 * enableInterrupts() cannot be called within an interrupt routine, but can be
 * called before the kernel is started (and does nothing in this case)
 */
void enableInterrupts();

/**
 * Fast version of disableInterrupts().<br>
 * Despite faster, it has a couple of preconditions:
 * - calls to fastDisableInterrupts() can't be nested
 * - it can't be used in code that is called before the kernel is started
 */
inline void fastDisableInterrupts()
{
    miosix_private::doDisableInterrupts();
}

/**
 * Fast version of enableInterrupts().<br>
 * Despite faster, it has a couple of preconditions:
 * - calls to fastDisableInterrupts() can't be nested
 * - it can't be used in code that is called before the kernel is started,
 * because it will (incorreclty) lead to interrupts being enabled before the
 * kernel is started
 */
inline void fastEnableInterrupts()
{
    miosix_private::doEnableInterrupts();
}

/**
 * This class is a RAII lock for disabling interrupts. This call avoids
 * the error of not reenabling interrupts since it is done automatically.
 */
class InterruptDisableLock
{
public:
    /**
     * Constructor, disables interrupts.
     */
    InterruptDisableLock()
    {
        disableInterrupts();
    }

    /**
     * Destructor, reenables interrupts
     */
    ~InterruptDisableLock()
    {
        enableInterrupts();
    }

private:
    //Unwanted methods
    InterruptDisableLock(const InterruptDisableLock& l);
    InterruptDisableLock& operator= (const InterruptDisableLock& l);
};

/**
 * This class allows to temporarily re enable interrpts in a scope where
 * they are disabled with an InterruptDisableLock.<br>
 * Example:
 * \code
 *
 * //Interrupts enabled
 * {
 *     InterruptDisableLock dLock;
 *
 *     //Now interrupts disabled
 *
 *     {
 *         InterruptEnableLock eLock(dLock);
 *
 *         //Now interrupts back enabled
 *     }
 *
 *     //Now interrupts again disabled
 * }
 * //Finally interrupts enabled
 * \endcode
 */
class InterruptEnableLock
{
public:
    /**
     * Constructor, enables back interrupts.
     * \param l the InteruptDisableLock that disabled interrupts. Note that
     * this parameter is not used internally. It is only required to prevent
     * erroneous use of this class by making an instance of it without an
     * active InterruptEnabeLock
     */
    InterruptEnableLock(InterruptDisableLock& l)
    {
        enableInterrupts();
    }

    /**
     * Destructor.
     * Disable back interrupts.
     */
    ~InterruptEnableLock()
    {
        disableInterrupts();
    }

private:
    //Unwanted methods
    InterruptEnableLock(const InterruptEnableLock& l);
    InterruptEnableLock& operator= (const InterruptEnableLock& l);
};

/**
 * This class is a RAII lock for disabling interrupts. This call avoids
 * the error of not reenabling interrupts since it is done automatically.
 * As opposed to InterruptDisableLock, this version doesn't support nesting
 */
class FastInterruptDisableLock
{
public:
    /**
     * Constructor, disables interrupts.
     */
    FastInterruptDisableLock()
    {
        fastDisableInterrupts();
    }

    /**
     * Destructor, reenables interrupts
     */
    ~FastInterruptDisableLock()
    {
        fastEnableInterrupts();
    }

private:
    //Unwanted methods
    FastInterruptDisableLock(const FastInterruptDisableLock& l);
    FastInterruptDisableLock& operator= (const FastInterruptDisableLock& l);
};

/**
 * This class allows to temporarily re enable interrpts in a scope where
 * they are disabled with an FastInterruptDisableLock.
 */
class FastInterruptEnableLock
{
public:
    /**
     * Constructor, enables back interrupts.
     * \param l the InteruptDisableLock that disabled interrupts. Note that
     * this parameter is not used internally. It is only required to prevent
     * erroneous use of this class by making an instance of it without an
     * active InterruptEnabeLock
     */
    FastInterruptEnableLock(FastInterruptDisableLock& l)
    {
        fastEnableInterrupts();
    }

    /**
     * Destructor.
     * Disable back interrupts.
     */
    ~FastInterruptEnableLock()
    {
        fastDisableInterrupts();
    }

private:
    //Unwanted methods
    FastInterruptEnableLock(const FastInterruptEnableLock& l);
    FastInterruptEnableLock& operator= (const FastInterruptEnableLock& l);
};

/**
 * Pause the kernel.<br>Interrupts will continue to occur, but no preemption is
 * possible. Call to this function are cumulative: if you call pauseKernel()
 * two times, you need to call restartKernel() two times.<br>Pausing the kernel
 * must be avoided if possible because it is easy to cause deadlock. Calling
 * file related functions (fopen, Directory::open() ...), serial port related
 * functions (printf ...) or kernel functions that cannot be called when the
 * kernel is paused will cause deadlock. Therefore, if possible, it is better to
 * use a Mutex instead of pausing the kernel<br>This function is safe to be
 * called even before the kernel is started. In this case it has no effect.
 */
void pauseKernel();

/**
 * Restart the kernel.<br>This function will yield immediately if a tick has
 * been missed. Since calls to pauseKernel() are cumulative, if you call
 * pauseKernel() two times, you need to call restartKernel() two times.<br>
 * This function is safe to be called even before the kernel is started. In this
 * case it has no effect.
 */
void restartKernel();

/**
 * \return true if interrupts are enabled
 */
bool areInterruptsEnabled();

/**
 * This class is a RAII lock for pausing the kernel. This call avoids
 * the error of not restarting the kernel since it is done automatically.
 */
class PauseKernelLock
{
public:
    /**
     * Constructor, pauses the kernel.
     */
    PauseKernelLock()
    {
        pauseKernel();
    }

    /**
     * Destructor, restarts the kernel
     */
    ~PauseKernelLock()
    {
        restartKernel();
    }

private:
    //Unwanted methods
    PauseKernelLock(const PauseKernelLock& l);
    PauseKernelLock& operator= (const PauseKernelLock& l);
};

/**
 * This class allows to temporarily restart kernel in a scope where it is
 * paused with an InterruptDisableLock.<br>
 * Example:
 * \code
 *
 * //Kernel started
 * {
 *     PauseKernelLock dLock;
 *
 *     //Now kernel paused
 *
 *     {
 *         RestartKernelLock eLock(dLock);
 *
 *         //Now kernel back started
 *     }
 *
 *     //Now kernel again paused
 * }
 * //Finally kernel started
 * \endcode
 */
class RestartKernelLock
{
public:
    /**
     * Constructor, restarts kernel.
     * \param l the PauseKernelLock that disabled interrupts. Note that
     * this parameter is not used internally. It is only required to prevent
     * erroneous use of this class by making an instance of it without an
     * active PauseKernelLock
     */
    RestartKernelLock(PauseKernelLock& l)
    {
        restartKernel();
    }

    /**
     * Destructor.
     * Disable back interrupts.
     */
    ~RestartKernelLock()
    {
        pauseKernel();
    }

private:
    //Unwanted methods
    RestartKernelLock(const RestartKernelLock& l);
    RestartKernelLock& operator= (const RestartKernelLock& l);
};

/**
 * \internal
 * Start the kernel.<br> There is no way to stop the kernel once it is
 * started, except a (software or hardware) system reset.<br>
 * Calls errorHandler(OUT_OF_MEMORY) if there is no heap to create the idle
 * thread. If the function succeds in starting the kernel, it never returns;
 * otherwise it will call errorHandler(OUT_OF_MEMORY) and then return
 * immediately. startKernel() must not be called when the kernel is already
 * started.
 */
void startKernel();

/**
 * Return true if kernel is running, false if it is not started, or paused.<br>
 * Warning: disabling/enabling interrupts does not affect the result returned by
 * this function.
 * \return true if kernel is running (started && not paused)
 */
bool isKernelRunning();

/**
 * Returns the current kernel tick.<br>Can be called also with interrupts
 * disabled and/or kernel paused.
 * \return current kernel tick
 */
long long getTick();

//Declaration of the struct, definition follows below
struct SleepData;

//Forwrd declaration of classes
class MemoryProfiling;
class Mutex;
class ConditionVariable;
class Process;

/**
 * This class represents a thread. It has methods for creating, deleting and
 * handling threads.<br>It has private constructor and destructor, since memory
 * for a thread is handled by the kernel.<br>To create a thread use the static
 * producer method create().<br>
 * Methods that have an effect on the current thread, that is, the thread that
 * is calling the method are static.<br>
 * Calls to non static methods must be done with care, because a thread can
 * terminate at any time. For example, if you call wakeup() on a terminated
 * thread, the behavior is undefined.
 */
class Thread
{
public:

    /**
     * Thread options, can be passed to Thread::create to set additional options
     * of the thread.
     * More options can be specified simultaneously by ORing them together.
     * The DEFAULT option indicates the default thread creation.
     */
    enum Options
    {
        DEFAULT=0,    ///< Default thread options
        JOINABLE=1<<0 ///< Thread is joinable instead of detached
    };

    /**
     * Producer method, creates a new thread.
     * \param startfunc the entry point function for the thread
     * \param stacksize size of thread stack, its minimum is the constant
     * STACK_MIN.
     * The size of the stack must be divisible by 4, otherwise it will be
     * rounded to a number divisible by 4.
     * \param priority the thread's priority, between 0 (lower) and
     * PRIORITY_MAX-1 (higher)
     * \param argv a void* pointer that is passed as pararmeter to the entry
     * point function
     * \param options thread options, such ad Thread::JOINABLE
     * \return a reference to the thread created, that can be used, for example,
     * to delete it, or NULL in case of errors.
     *
     * Calls errorHandler(INVALID_PARAMETERS) if stacksize or priority are
     * invalid, and errorHandler(OUT_OF_MEMORY) if the heap is full.
     * Can be called when the kernel is paused.
     */
    static Thread *create(void *(*startfunc)(void *), unsigned int stacksize,
                            Priority priority=Priority(), void *argv=NULL,
                            unsigned short options=DEFAULT);

    /**
     * Same as create(void (*startfunc)(void *), unsigned int stacksize,
     * Priority priority=1, void *argv=NULL)
     * but in this case the entry point of the thread returns a void*
     * \param startfunc the entry point function for the thread
     * \param stacksize size of thread stack, its minimum is the constant
     * STACK_MIN.
     * The size of the stack must be divisible by 4, otherwise it will be
     * rounded to a number divisible by 4.
     * \param priority the thread's priority, between 0 (lower) and
     * PRIORITY_MAX-1 (higher)
     * \param argv a void* pointer that is passed as pararmeter to the entry
     * point function
     * \param options thread options, such ad Thread::JOINABLE
     * \return a reference to the thread created, that can be used, for example,
     * to delete it, or NULL in case of errors.
     */
    static Thread *create(void (*startfunc)(void *), unsigned int stacksize,
                            Priority priority=Priority(), void *argv=NULL,
                            unsigned short options=DEFAULT);

    /**
     * When called, suggests the kernel to pause the current thread, and run
     * another one.
     * <br>CANNOT be called when the kernel is paused.
     */
    static void yield();

    /**
     * This method needs to be called periodically inside the thread's main
     * loop.
     * \return true if somebody outside the thread called terminate() on this
     * thread.
     *
     * If it returns true the thread must free all resources and terminate by
     * returning from its main function.
     * <br>Can be called when the kernel is paused.
     */
    static bool testTerminate();

    /**
     * Put the thread to sleep for a number of milliseconds.<br>The actual
     * precision depends on the kernel tick used. If the specified wait time is
     * lower than the tick accuracy, the thread will be put to sleep for one
     * tick.<br>Maximum sleep time is (2^32-1) / TICK_FREQ. If a sleep time
     * higher than that value is specified, the behaviour is undefined.
     * \param ms the number of millisecond. If it is ==0 this method will
     * return immediately
     *
     * CANNOT be called when the kernel is paused.
     */
    static void sleep(unsigned int ms);
    
    /**
     * Put the thread to sleep until the specified absolute time is reached.
     * If the time is in the past, returns immediately.
     * To make a periodic thread, this is the recomended way
     * \code
     * void periodicThread()
     * {
     *     //Run every 90 milliseconds
     *     const int period=static_cast<int>(TICK_FREQ*0.09);
     *     long long tick=getTick();
     *     for(;;)
     *     {
     *         //Do work
     *         tick+=period;
     *         Thread::sleepUntil(tick);
     *     }
     * }
     * \endcode
     * \param absoluteTime when to wake up
     *
     * CANNOT be called when the kernel is paused.
     */
    static void sleepUntil(long long absoluteTime);

    /**
     * Return a pointer to the Thread class of the current thread.
     * \return a pointer to the current thread.
     *
     * Can be called when the kernel is paused.
     */
    static Thread *getCurrentThread();

    /**
     * Check if a thread exists
     * \param p thread to check
     * \return true if thread exists, false if does not exist or has been
     * deleted. A joinable thread is considered existing until it has been
     * joined, even if it returns from its entry point (unless it is detached
     * and terminates).
     *
     * Can be called when the kernel is paused.
     */
    static bool exists(Thread *p);

    /**
     * Returns the priority of a thread.<br>
     * To get the priority of the current thread use:
     * \code Thread::getCurrentThread()->getPriority(); \endcode
     * If the thread is currently locking one or more mutexes, this member
     * function returns the current priority, which can be higher than the
     * original priority due to priority inheritance.
     * \return current priority of the thread
     *
     * Can be called when the kernel is paused.
     */
    Priority getPriority();

    /**
     * Set the priority of this thread.<br>
     * This member function changed from previous Miosix versions since it is
     * now static. This implies a thread can no longer set the priority of
     * another thread.
     * \param pr desired priority. Must be 0<=pr<PRIORITY_MAX
     *
     * Calls errorHandler(INVALID_PARAMETERS) if pr is not within bounds.
     *
     * Can be called when the kernel is paused.
     */
    static void setPriority(Priority pr);

    /**
     * Suggests a thread to terminate itself. Note that this method only makes
     * testTerminate() return true on the specified thread. If the thread does
     * not call testTerminate(), or if it calls it but does not delete itself
     * by returning from entry point function, it will NEVER
     * terminate. The user is responsible for implementing correctly this
     * functionality.<br>Thread termination is implemented like this to give
     * time to a thread to deallocate resources, close files... before
     * terminating. <br>Can be called when the kernel is paused.
     */
    void terminate();

    /**
     * This method stops the thread until another thread calls wakeup() on this
     * thread.<br>Calls to wait are not cumulative. If wait() is called two
     * times, only one call to wakeup() is needed to wake the thread.
     * <br>CANNOT be called when the kernel is paused.
     */
    static void wait();

    /**
     * Wakeup a thread.
     * <br>CANNOT be called when the kernel is paused.
     */
    void wakeup();

    /**
     * Wakeup a thread.
     * <br>Can be called when the kernel is paused.
     */
    void PKwakeup();

    /**
     * Detach the thread if it was joinable, otherwise do nothing.<br>
     * If called on a deleted joinable thread on which join was not yet called,
     * it allows the thread's memory to be deallocated.<br>
     * If called on a thread that is not yet deleted, the call detaches the
     * thread without deleting it.
     * If called on an already detached thread, it has undefined behaviour.
     */
    void detach();

    /**
     * \return true if the thread is detached
     */
    bool isDetached() const;

    /**
     * Wait until a joinable thread is terminated.<br>
     * If the thread already terminated, this function returns immediately.<br>
     * Calling join() on the same thread multiple times, from the same or
     * multiple threads is not recomended, but in the current implementation
     * the first call will wait for join, and the other will return false.<br>
     * Trying to join the thread join is called in returns false, but must be
     * avoided.<br>
     * Calling join on a detached thread might cause undefined behaviour.
     * \param result If the entry point function of the thread to join returns
     * void *, the return value of the entry point is stored here, otherwise
     * the content of this variable is undefined. If NULL is passed as result
     * the return value will not be stored.
     * \return true on success, false on failure
     */
    bool join(void** result=NULL);

    /**
     * Same as get_current_thread(), but meant to be used insida an IRQ, when
     *interrupts are disabled or when the kernel is paused.
     */
    static Thread *IRQgetCurrentThread();

    /**
     * Same as getPriority(), but meant to be used inside an IRQ, when
     * interrupts are disabled or when the kernel is paused.
     */
    Priority IRQgetPriority();

    /**
     * Same as wait(), but is meant to be used only inside an IRQ or when
     * interrupts are disabled.<br>
     * Note: this method is meant to put the current thread in wait status in a
     * piece of code where interrupts are disbled; it returns immediately, so
     * the user is responsible for re-enabling interrupts and calling yield to
     * effectively put the thread in wait status.
     *
     * \code
     * disableInterrupts();
     * ...
     * Thread::IRQwait();//Return immediately
     * enableInterrupts();
     * Thread::yield();//After this, thread is in wait status
     * \endcode
     */
    static void IRQwait();

    /**
     * Same as wakeup(), but is meant to be used only inside an IRQ or when
     * interrupts are disabled.
     */
    void IRQwakeup();

    /**
     * Same as exists() but is meant to be called only inside an IRQ or when
     * interrupts are disabled.
     */
    static bool IRQexists(Thread *p);

    /**
     * \internal
     * This method is only meant to implement functions to check the available
     * stack in a thread. Returned pointer is constant because modifying the
     * stack through it must be avoided.
     * \return pointer to bottom of stack of current thread.
     */
    static const unsigned int *getStackBottom();

    /**
     * \internal
     * \return the size of the stack of the current thread.
     */
    static const int getStackSize();
    
    #ifdef WITH_PROCESSES
    
    /**
     * \internal
     * Can only be called inside an IRQ, its use is to switch a thread between
     * userspace/kernelspace and back to perform context switches
     */
    static void IRQhandleSvc(unsigned int svcNumber);
    
    /**
     * \internal
     * Can only be called inside an IRQ, its use is to report a fault so that
     * in case the fault has occurred within a process while it was executing
     * in userspace, the process can be terminated.
     * \param fault data about the occurred fault
     * \return true if the fault was caused by a process, false otherwise.
     */
    static bool IRQreportFault(const miosix_private::FaultData& fault);
    
    #endif //WITH_PROCESSES
	
private:
    //Unwanted methods
    Thread(const Thread& p);///< No public copy constructor
    Thread& operator = (const Thread& p);///< No publc operator =

    class ThreadFlags
    {
    public:
        /**
         * Constructor, sets flags to default.
         */
        ThreadFlags() : flags(0) {}

        /**
         * Set the wait flag of the thread.
         * Can only be called with interrupts disabled or within an interrupt.
         * \param waiting if true the flag will be set, otherwise cleared
         */
        void IRQsetWait(bool waiting);

        /**
         * Set the wait_join flag of the thread.
         * Can only be called with interrupts disabled or within an interrupt.
         * \param waiting if true the flag will be set, otherwise cleared
         */
        void IRQsetJoinWait(bool waiting);

        /**
         * Set wait_cond flag of the thread.
         * Can only be called with interrupts disabled or within an interrupt.
         * \param waiting if true the flag will be set, otherwise cleared
         */
        void IRQsetCondWait(bool waiting);

        /**
         * Set the sleep flag of the thread.
         * Can only be called with interrupts disabled or within an interrupt.
         * \param sleeping if true the flag will be set, otherwise cleared
         */
        void IRQsetSleep(bool sleeping);

        /**
         * Set the deleted flag of the thread. This flag can't be cleared.
         * Can only be called with interrupts disabled or within an interrupt.
         */
        void IRQsetDeleted();

        /**
         * Set the sleep flag of the thread. This flag can't be cleared.
         * Can only be called with interrupts disabled or within an interrupt.
         */
        void IRQsetDeleting()
        {
            flags |= DELETING;
        }

        /**
         * Set the detached flag. This flag can't be cleared.
         * Can only be called with interrupts disabled or within an interrupt.
         */
        void IRQsetDetached()
        {
            flags |= DETACHED;
        }
        
        /**
         * Set the userspace flag of the thread.
         * Can only be called with interrupts disabled or within an interrupt.
         * \param sleeping if true the flag will be set, otherwise cleared
         */
        void IRQsetUserspace(bool userspace)
        {
            if(userspace) flags |= USERSPACE; else flags &= ~USERSPACE;
        }

        /**
         * \return true if the wait flag is set
         */
        bool isWaiting() const { return flags & WAIT; }

        /**
         * \return true if the sleep flag is set
         */
        bool isSleeping() const { return flags & SLEEP; }

        /**
         * \return true if the deleted and the detached flags are set
         */
        bool isDeleted() const { return (flags & 0x14)==0x14; }

        /**
         * \return true if the thread has been deleted, but its resources cannot
         * be reclaimed because it has not yet been joined
         */
        bool isDeletedJoin() const { return flags & DELETED; }

        /**
         * \return true if the deleting flag is set
         */
        bool isDeleting() const { return flags & DELETING; }

        /**
         * \return true if the thread is in the ready status
         */
        bool isReady() const { return (flags & 0x67)==0; }

        /**
         * \return true if the thread is detached
         */
        bool isDetached() const { return flags & DETACHED; }

        /**
         * \return true if the thread is waiting a join
         */
        bool isWaitingJoin() const { return flags & WAIT_JOIN; }

        /**
         * \return true if the thread is waiting on a condition variable
         */
        bool isWaitingCond() const { return flags & WAIT_COND; }
        
        /**
         * \return true if the thread is running unprivileged inside a process.
         * Only threads with proc!=null can run in userspace 
         */
        bool isInUserspace() const { return flags & USERSPACE; }

    private:
        ///\internal Thread is in the wait status. A call to wakeup will change
        ///this
        static const unsigned int WAIT=1<<0;

        ///\internal Thread is sleeping.
        static const unsigned int SLEEP=1<<1;

        ///\internal Thread is deleted. It will continue to exist until the
        ///idle thread deallocates its resources
        static const unsigned int DELETED=1<<2;

        ///\internal Somebody outside the thread asked this thread to delete
        ///itself.<br>This will make Thread::testTerminate() return true.
        static const unsigned int DELETING=1<<3;

        ///\internal Thread is detached
        static const unsigned int DETACHED=1<<4;

        ///\internal Thread is waiting for a join
        static const unsigned int WAIT_JOIN=1<<5;

        ///\internal Thread is waiting on a condition variable
        static const unsigned int WAIT_COND=1<<6;
        
        ///\internal Thread is running in userspace
        static const unsigned int USERSPACE=1<<7;

        unsigned short flags;///<\internal flags are stored here
    };
    
    #ifdef WITH_PROCESSES

    /**
     * \internal
     * Causes a thread belonging to a process to switch to userspace, and
     * execute userspace code. This function returns when the process performs
     * a syscall or faults.
     * \return the syscall parameters used to serve the system call.
     */
    static miosix_private::SyscallParameters switchToUserspace();

    /**
     * Create a thread to be used inside a process. The thread is created in
     * WAIT status, a wakeup() on it is required to actually start it.
     * \param startfunc entry point
     * \param argv parameter to be passed to the entry point
     * \param options thread options
     * \param proc process to which this thread belongs
     */
    static Thread *createUserspace(void *(*startfunc)(void *),
        void *argv, unsigned short options, Process *proc);
    
    /**
     * Setup the userspace context of the thread, so that it can be later
     * switched to userspace. Must be called only once for each thread instance
     * \param entry userspace entry point
     * \param gotBase base address of the GOT, also corresponding to the start
     * of the RAM image of the process
     * \param ramImageSize size of the process ram image
     */
    static void setupUserspaceContext(unsigned int entry, unsigned int *gotBase,
        unsigned int ramImageSize);
    
    #endif //WITH_PROCESSES

    /**
     * Constructor, initializes thread data.
     * \param priority thread's priority
     * \param watermark pointer to watermark area
     * \param stacksize thread's stack size
     */
    Thread(unsigned int *watermark, unsigned int stacksize, bool defaultReent):
        schedData(), flags(), savedPriority(0), mutexLocked(0), mutexWaiting(0),
        watermark(watermark), ctxsave(), stacksize(stacksize),
        cReent(defaultReent), cppReent()
    {
        joinData.waitingForJoin=NULL;
        #ifdef WITH_PROCESSES
        proc=0;
        userCtxsave=0;
        #endif //WITH_PROCESSES
    }

    /**
     * Destructor
     */
<<<<<<< HEAD
    ~Thread() {}
    
    /**
     * Helper function to initialize a Thread
     * \param startfunc entry point function
     * \param stacksize stack size for the thread
     * \param argv argument passed to the thread entry point
     * \param options thread options
     * \param defaultReent true if the default C reentrancy data should be used
     * \return a pointer to a thread, or NULL in case there are not enough
     * resources to create one.
     */
    static Thread *doCreate(void *(*startfunc)(void *), unsigned int stacksize,
					void *argv, unsigned short options, bool defaultReent);
=======
    ~Thread();
>>>>>>> 97344e2a

    /**
     * Thread launcher, all threads start from this member function, which calls
     * the user specified entry point. When the entry point function returns,
     * it marks the thread as deleted so that the idle thread can dellocate it.
     * If exception handling is enebled, this member function also catches any
     * exception that propagates through the entry point.
     * \param threadfunc pointer to the entry point function
     * \param argv argument passed to the entry point
     */
    static void threadLauncher(void *(*threadfunc)(void*), void *argv);

    //Thread data
    SchedulerData schedData; ///< Scheduler data, only used by class Scheduler
    ThreadFlags flags;///< thread status
    ///Saved priority. Its value is relevant only if mutexLockedCount>0; it
    ///stores the value of priority that this thread will have when it unlocks
    ///all mutexes. This is because when a thread locks a mutex its priority
    ///can change due to priority inheritance.
    Priority savedPriority;
    ///List of mutextes locked by this thread
    Mutex *mutexLocked;
    ///If the thread is waiting on a Mutex, mutexWaiting points to that Mutex
    Mutex *mutexWaiting;
    unsigned int *watermark;///< pointer to watermark area
    unsigned int ctxsave[CTXSAVE_SIZE];///< Holds cpu registers during ctxswitch
    unsigned int stacksize;///< Contains stack size
    ///This union is used to join threads. When the thread to join has not yet
    ///terminated and no other thread called join it contains (Thread *)NULL,
    ///when a thread calls join on this thread it contains the thread waiting
    ///for the join, and when the thread terminated it contains (void *)result
    union
    {
        Thread *waitingForJoin;///<Thread waiting to join this
        void *result;          ///<Result returned by entry point
    } joinData;
<<<<<<< HEAD
    /// Per-thread instance of data to make the C and C++ libraries thread safe.
    CReentrancyData  cReent;
    CppReentrancyData cppReent;
=======
    /// Per-thread instance of data to make C++ exception handling thread safe.
    ExceptionHandlingData exData;
    #ifdef WITH_PROCESSES
    ///Process to which this thread belongs. Null if it is a kernel thread.
    Process *proc;
    ///Pointer to the set of saved registers for when the thread is running in
    ///user mode. For kernel threads (i.e, threads where proc==null) this
    ///pointer is null
    unsigned int *userCtxsave;
    #endif //WITH_PROCESSES
>>>>>>> 97344e2a
    
    //friend functions
    //Needs access to watermark, ctxsave
    friend void miosix_private::IRQstackOverflowCheck();
    //Need access to status
    friend void IRQaddToSleepingList(SleepData *x);
    //Needs access to status
    friend bool IRQwakeThreads();
    //Needs access to watermark, status, next
    friend void *idleThread(void *argv);
    //Needs to create the idle thread
    friend void startKernel();
    //Needs threadLauncher
    friend void miosix_private::initCtxsave(unsigned int *ctxsave,
            void *(*pc)(void *), unsigned int *sp, void *argv);
    //Needs access to priority, savedPriority, mutexLocked and flags.
    friend class Mutex;
    //Needs access to flags
    friend class ConditionVariable;
    //Needs access to flags, schedData
    friend class PriorityScheduler;
    //Needs access to flags, schedData
    friend class ControlScheduler;
    //Needs access to flags, schedData
    friend class EDFScheduler;
    //Needs access to flags
    friend int ::pthread_cond_wait(pthread_cond_t *cond, pthread_mutex_t *mutex);
    //Needs access to flags
    friend int ::pthread_cond_signal(pthread_cond_t *cond);
    //Needs access to flags
    friend int ::pthread_cond_broadcast(pthread_cond_t *cond);
<<<<<<< HEAD
    //Needs access to cReent
    friend class CReentrancyAccessor;
    //Needs access to cppReent
    friend class CppReentrancyAccessor;
=======
    //Needs access to exData
    friend class ExceptionHandlingAccessor;
    #ifdef WITH_PROCESSES
    //Needs PKcreateUserspace(), setupUserspaceContext(), switchToUserspace()
    friend class Process;
    #endif //WITH_PROCESSES
>>>>>>> 97344e2a
};

/**
 * Function object to compare the priority of two threads.
 */
class LowerPriority: public std::binary_function<Thread*,Thread*,bool>
{
public:
    /**
     * \param a first thread to compare
     * \param b second thread to compare
     * \return true if a->getPriority() < b->getPriority()
     *
     * Can be called when the kernel is paused. or with interrupts disabled
     */
    bool operator() (Thread* a, Thread *b)
    {
        return a->getPriority() < b->getPriority();
    }
};

/**
 * \internal
 * \struct Sleep_data
 * This struct is used to make a list of sleeping threads.
 * It is used by the kernel, and should not be used by end users.
 */
struct SleepData
{
    ///\internal Thread that is sleeping
    Thread *p;
    
    ///\internal When this number becomes equal to the kernel tick,
    ///the thread will wake
    long long wakeup_time;
    
    SleepData *next;///<\internal Next thread in the list
};

/**
 * \}
 */

}; //namespace miosix

#endif //KERNEL_H<|MERGE_RESOLUTION|>--- conflicted
+++ resolved
@@ -1,9 +1,5 @@
 /***************************************************************************
-<<<<<<< HEAD
  *   Copyright (C) 2008, 2009, 2010, 2011, 2012, 2013 by Terraneo Federico *
-=======
- *   Copyright (C) 2008, 2009, 2010, 2011, 2012 by Terraneo Federico       *
->>>>>>> 97344e2a
  *                                                                         *
  *   This program is free software; you can redistribute it and/or modify  *
  *   it under the terms of the GNU General Public License as published by  *
@@ -397,7 +393,9 @@
 class MemoryProfiling;
 class Mutex;
 class ConditionVariable;
+#ifdef WITH_PROCESSES
 class Process;
+#endif //WITH_PROCESSES
 
 /**
  * This class represents a thread. It has methods for creating, deleting and
@@ -928,8 +926,7 @@
     /**
      * Destructor
      */
-<<<<<<< HEAD
-    ~Thread() {}
+    ~Thread();
     
     /**
      * Helper function to initialize a Thread
@@ -943,9 +940,6 @@
      */
     static Thread *doCreate(void *(*startfunc)(void *), unsigned int stacksize,
 					void *argv, unsigned short options, bool defaultReent);
-=======
-    ~Thread();
->>>>>>> 97344e2a
 
     /**
      * Thread launcher, all threads start from this member function, which calls
@@ -982,13 +976,9 @@
         Thread *waitingForJoin;///<Thread waiting to join this
         void *result;          ///<Result returned by entry point
     } joinData;
-<<<<<<< HEAD
     /// Per-thread instance of data to make the C and C++ libraries thread safe.
     CReentrancyData  cReent;
     CppReentrancyData cppReent;
-=======
-    /// Per-thread instance of data to make C++ exception handling thread safe.
-    ExceptionHandlingData exData;
     #ifdef WITH_PROCESSES
     ///Process to which this thread belongs. Null if it is a kernel thread.
     Process *proc;
@@ -997,7 +987,6 @@
     ///pointer is null
     unsigned int *userCtxsave;
     #endif //WITH_PROCESSES
->>>>>>> 97344e2a
     
     //friend functions
     //Needs access to watermark, ctxsave
@@ -1029,19 +1018,14 @@
     friend int ::pthread_cond_signal(pthread_cond_t *cond);
     //Needs access to flags
     friend int ::pthread_cond_broadcast(pthread_cond_t *cond);
-<<<<<<< HEAD
     //Needs access to cReent
     friend class CReentrancyAccessor;
     //Needs access to cppReent
     friend class CppReentrancyAccessor;
-=======
-    //Needs access to exData
-    friend class ExceptionHandlingAccessor;
     #ifdef WITH_PROCESSES
     //Needs PKcreateUserspace(), setupUserspaceContext(), switchToUserspace()
     friend class Process;
     #endif //WITH_PROCESSES
->>>>>>> 97344e2a
 };
 
 /**
